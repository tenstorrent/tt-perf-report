--- conflicted
+++ resolved
@@ -1160,14 +1160,9 @@
 def main():
     args, id_range = parse_args()
     generate_perf_report(
-<<<<<<< HEAD
-        args.csv_files, args.signpost, args.ignore_signposts, args.min_percentage, id_range, args.csv, args.no_advice,
+        args.csv_files, args.signpost, args.signpost_range, args.ignore_signposts, args.min_percentage, id_range, args.csv, args.no_advice,
         args.tracing_mode, args.raw_op_codes, args.no_host_ops, args.no_stacked_report, args.no_stack_by_in0, args.stacked_csv, args.no_merge_devices
     )
-=======
-        args.csv_files, args.signpost, args.signpost_range, args.ignore_signposts, args.min_percentage, id_range, args.csv, args.no_advice,
-        args.tracing_mode, args.raw_op_codes, args.no_host_ops, args.no_stacked_report, args.no_stack_by_in0, args.stacked_csv)
->>>>>>> 07f4bb9f
 
 
 def parse_args():
